--- conflicted
+++ resolved
@@ -69,21 +69,14 @@
             if (!_disposed)
             {
                 _currentWorksheet?.Dispose();
-<<<<<<< HEAD
                 _stylesheet.Save(_zipOutputStream);
                 _sharedStringTable.Save(_zipOutputStream);
-                Save();
-                _zipOutputStream.Dispose();
-=======
-                _stylesheet.Save(_zipWriter);
-                _sharedStringTable.Save(_zipWriter);
                 SaveDocProps();
                 SaveContentTypes();
                 SaveRels();
                 SaveWorkbook();
                 SaveWorkbookRels();
-                _zipWriter.Dispose();
->>>>>>> 870cb577
+                _zipOutputStream.Dispose();
                 _disposed = true;
             }
         }
@@ -91,8 +84,8 @@
         private void SaveDocProps()
         {
             var assemblyName = Assembly.GetExecutingAssembly().GetName();
-            using (var stream = _zipWriter.WriteToStream("docProps/app.xml", new ZipWriterEntryOptions()))
-            using (var streamWriter = new StreamWriter(stream, Encoding.UTF8))
+            _zipOutputStream.PutNextEntry(new ZipEntry("docProps/app.xml"));
+            using (var streamWriter = new InvariantCultureStreamWriter(_zipOutputStream))
             {
                 // Looks some applications (e.g. Microsoft's) may consider a file invalid if a specific version number is not found.
                 // Thus, pretend being version 15.0 like LibreOffice Calc does.
@@ -128,15 +121,10 @@
             }
         }
 
-<<<<<<< HEAD
+        private void SaveRels()
+        {
             _zipOutputStream.PutNextEntry(new ZipEntry("_rels/.rels"));
             using (var streamWriter = new InvariantCultureStreamWriter(_zipOutputStream))
-=======
-        private void SaveRels()
-        {
-            using (var stream = _zipWriter.WriteToStream("_rels/.rels", new ZipWriterEntryOptions()))
-            using (var streamWriter = new StreamWriter(stream, Encoding.UTF8))
->>>>>>> 870cb577
             {
                 streamWriter.Write("<?xml version=\"1.0\" encoding=\"UTF-8\" standalone=\"yes\"?>"
                                    + "<Relationships xmlns=\"http://schemas.openxmlformats.org/package/2006/relationships\">"
@@ -146,15 +134,10 @@
             }
         }
 
-<<<<<<< HEAD
+        private void SaveWorkbook()
+        {
             _zipOutputStream.PutNextEntry(new ZipEntry("xl/workbook.xml"));
             using (var streamWriter = new InvariantCultureStreamWriter(_zipOutputStream))
-=======
-        private void SaveWorkbook()
-        {
-            using (var stream = _zipWriter.WriteToStream("xl/workbook.xml", new ZipWriterEntryOptions()))
-            using (var streamWriter = new StreamWriter(stream, Encoding.UTF8))
->>>>>>> 870cb577
             {
                 var worksheetTags = new StringBuilder();
                 var definedNames = new StringBuilder();
@@ -177,15 +160,10 @@
             }
         }
 
-<<<<<<< HEAD
+        private void SaveWorkbookRels()
+        {
             _zipOutputStream.PutNextEntry(new ZipEntry("xl/_rels/workbook.xml.rels"));
             using (var streamWriter = new InvariantCultureStreamWriter(_zipOutputStream))
-=======
-        private void SaveWorkbookRels()
-        {
-            using (var stream = _zipWriter.WriteToStream("xl/_rels/workbook.xml.rels", new ZipWriterEntryOptions()))
-            using (var streamWriter = new StreamWriter(stream, Encoding.UTF8))
->>>>>>> 870cb577
             {
                 var worksheetTags = new StringBuilder();
                 foreach (var worksheet in _worksheets)
